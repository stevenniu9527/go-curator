--- conflicted
+++ resolved
@@ -1,277 +1,231 @@
-package curator
-
-import (
-	"fmt"
-	"reflect"
-	"sync"
-)
-
-type ConnectionStateListener interface {
-	// Called when there is a state change in the connection
-	StateChanged(client CuratorFramework, newState ConnectionState)
-}
-
-// Receives notifications about errors and background events
-type CuratorListener interface {
-	// Called when a background task has completed or a watch has triggered
-	EventReceived(client CuratorFramework, event CuratorEvent) error
-}
-
-type UnhandledErrorListener interface {
-	// Called when an exception is caught in a background thread, handler, etc.
-	UnhandledError(err error)
-}
-
-type connectionStateListenerCallback func(client CuratorFramework, newState ConnectionState)
-
-type connectionStateListenerStub struct {
-	callback connectionStateListenerCallback
-}
-
-func NewConnectionStateListener(callback connectionStateListenerCallback) ConnectionStateListener {
-	return &connectionStateListenerStub{callback}
-}
-
-func (l *connectionStateListenerStub) StateChanged(client CuratorFramework, newState ConnectionState) {
-	l.callback(client, newState)
-}
-
-type curatorListenerCallback func(client CuratorFramework, event CuratorEvent) error
-
-type curatorListenerStub struct {
-	callback curatorListenerCallback
-}
-
-func NewCuratorListener(callback curatorListenerCallback) CuratorListener {
-	return &curatorListenerStub{callback}
-}
-
-func (l *curatorListenerStub) EventReceived(client CuratorFramework, event CuratorEvent) error {
-	return l.callback(client, event)
-}
-
-type unhandledErrorListenerCallback func(err error)
-
-type unhandledErrorListenerStub struct {
-	callback unhandledErrorListenerCallback
-}
-
-func NewUnhandledErrorListener(callback unhandledErrorListenerCallback) UnhandledErrorListener {
-	return &unhandledErrorListenerStub{callback}
-}
-
-func (l *unhandledErrorListenerStub) UnhandledError(err error) {
-	l.callback(err)
-}
-
-// Abstracts a listenable object
-type Listenable /* [T] */ interface {
-	// Add the given listener.
-	AddListener(listener interface{}, executor Executor)
-
-	// Remove the given listener
-	RemoveListener(listener interface{})
-
-	Len() int
-
-	Clear()
-
-	ForEach(fn interface{}, args ...interface{}) error
-}
-
-type ConnectionStateListenable interface {
-	Listenable /* [T] */
-
-	Add(listener ConnectionStateListener)
-
-	Remove(listener ConnectionStateListener)
-}
-
-type CuratorListenable interface {
-	Listenable /* [T] */
-
-	Add(listener CuratorListener)
-
-	Remove(listener CuratorListener)
-}
-
-type UnhandledErrorListenable interface {
-	Listenable /* [T] */
-
-	Add(listener UnhandledErrorListener)
-
-	Remove(listener UnhandledErrorListener)
-}
-
-<<<<<<< HEAD
-type connectionStateListenerCallback func(client CuratorFramework, newState ConnectionState)
-
-type connectionStateListenerStub struct {
-	callback connectionStateListenerCallback
-}
-
-func NewConnectionStateListener(callback connectionStateListenerCallback) ConnectionStateListener {
-	return &connectionStateListenerStub{callback}
-}
-
-func (l *connectionStateListenerStub) StateChanged(client CuratorFramework, newState ConnectionState) {
-	l.callback(client, newState)
-}
-
-type curatorListenerCallback func(client CuratorFramework, event CuratorEvent) error
-
-type curatorListenerStub struct {
-	callback curatorListenerCallback
-}
-
-func NewCuratorListener(callback curatorListenerCallback) CuratorListener {
-	return &curatorListenerStub{callback}
-}
-
-func (l *curatorListenerStub) EventReceived(client CuratorFramework, event CuratorEvent) error {
-	return l.callback(client, event)
-}
-
-type unhandledErrorListenerCallback func(err error)
-
-type unhandledErrorListenerStub struct {
-	callback unhandledErrorListenerCallback
-}
-
-func NewUnhandledErrorListener(callback unhandledErrorListenerCallback) UnhandledErrorListener {
-	return &unhandledErrorListenerStub{callback}
-}
-
-func (l *unhandledErrorListenerStub) UnhandledError(err error) {
-	l.callback(err)
-}
-
-type ListenerContainer struct {
-=======
-type listenerContainer struct {
-	lock      sync.Mutex
->>>>>>> ed009716
-	listeners map[interface{}]Executor
-}
-
-func newListenerContainer() *listenerContainer {
-	return &listenerContainer{
-		listeners: make(map[interface{}]Executor),
-	}
-}
-
-func (c *listenerContainer) AddListener(listener interface{}, executor Executor) {
-	c.lock.Lock()
-
-	c.listeners[listener] = executor
-
-	c.lock.Unlock()
-}
-
-func (c *listenerContainer) RemoveListener(listener interface{}) {
-	c.lock.Lock()
-
-	delete(c.listeners, listener)
-
-	c.lock.Unlock()
-}
-
-func (c *listenerContainer) Len() int {
-	return len(c.listeners)
-}
-
-func (c *listenerContainer) Clear() {
-	c.lock.Lock()
-
-	c.listeners = make(map[interface{}]Executor)
-
-	c.lock.Unlock()
-}
-
-func (c *listenerContainer) Execute(command Runnable) error {
-	return command()
-}
-
-func (c *listenerContainer) ForEach(fn interface{}, args ...interface{}) error {
-	v := reflect.ValueOf(fn)
-
-	if v.Kind() != reflect.Func {
-		return fmt.Errorf("`fn` should be a function, %s", fn)
-	}
-
-	var opts []reflect.Value
-
-	for _, arg := range args {
-		opts = append(opts, reflect.ValueOf(arg))
-	}
-
-	for listener, executor := range c.listeners {
-		if executor == nil {
-			executor = c
-		}
-
-		if err := executor.Execute(func() error {
-			out := v.Call(append([]reflect.Value{reflect.ValueOf(listener)}, opts...))
-
-			if len(out) > 1 {
-				if err, ok := out[0].Interface().(error); ok {
-					return err
-				}
-			}
-
-			return nil
-		}); err != nil {
-			return err
-		}
-	}
-
-	return nil
-}
-
-type connectionStateListenerContainer struct {
-	*listenerContainer
-}
-
-func NewConnectionStateListenerContainer() *connectionStateListenerContainer {
-	return &connectionStateListenerContainer{newListenerContainer()}
-}
-
-func (c *connectionStateListenerContainer) Add(listener ConnectionStateListener) {
-	c.AddListener(listener, nil)
-}
-
-func (c *connectionStateListenerContainer) Remove(listener ConnectionStateListener) {
-	c.RemoveListener(listener)
-}
-
-type curatorListenerContainer struct {
-	*listenerContainer
-}
-
-func NewCuratorListenerContainer() *curatorListenerContainer {
-	return &curatorListenerContainer{newListenerContainer()}
-}
-
-func (c *curatorListenerContainer) Add(listener CuratorListener) {
-	c.AddListener(listener, nil)
-}
-
-func (c *curatorListenerContainer) Remove(listener CuratorListener) {
-	c.RemoveListener(listener)
-}
-
-type unhandledErrorListenerContainer struct {
-	*listenerContainer
-}
-
-func NewUnhandledErrorListenerContainer() *unhandledErrorListenerContainer {
-	return &unhandledErrorListenerContainer{newListenerContainer()}
-}
-
-func (c *unhandledErrorListenerContainer) Add(listener UnhandledErrorListener) {
-	c.AddListener(listener, nil)
-}
-
-func (c *unhandledErrorListenerContainer) Remove(listener UnhandledErrorListener) {
-	c.RemoveListener(listener)
-}
+package curator
+
+import (
+	"fmt"
+	"reflect"
+	"sync"
+)
+
+type ConnectionStateListener interface {
+	// Called when there is a state change in the connection
+	StateChanged(client CuratorFramework, newState ConnectionState)
+}
+
+// Receives notifications about errors and background events
+type CuratorListener interface {
+	// Called when a background task has completed or a watch has triggered
+	EventReceived(client CuratorFramework, event CuratorEvent) error
+}
+
+type UnhandledErrorListener interface {
+	// Called when an exception is caught in a background thread, handler, etc.
+	UnhandledError(err error)
+}
+
+type connectionStateListenerCallback func(client CuratorFramework, newState ConnectionState)
+
+type connectionStateListenerStub struct {
+	callback connectionStateListenerCallback
+}
+
+func NewConnectionStateListener(callback connectionStateListenerCallback) ConnectionStateListener {
+	return &connectionStateListenerStub{callback}
+}
+
+func (l *connectionStateListenerStub) StateChanged(client CuratorFramework, newState ConnectionState) {
+	l.callback(client, newState)
+}
+
+type curatorListenerCallback func(client CuratorFramework, event CuratorEvent) error
+
+type curatorListenerStub struct {
+	callback curatorListenerCallback
+}
+
+func NewCuratorListener(callback curatorListenerCallback) CuratorListener {
+	return &curatorListenerStub{callback}
+}
+
+func (l *curatorListenerStub) EventReceived(client CuratorFramework, event CuratorEvent) error {
+	return l.callback(client, event)
+}
+
+type unhandledErrorListenerCallback func(err error)
+
+type unhandledErrorListenerStub struct {
+	callback unhandledErrorListenerCallback
+}
+
+func NewUnhandledErrorListener(callback unhandledErrorListenerCallback) UnhandledErrorListener {
+	return &unhandledErrorListenerStub{callback}
+}
+
+func (l *unhandledErrorListenerStub) UnhandledError(err error) {
+	l.callback(err)
+}
+
+// Abstracts a listenable object
+type Listenable /* [T] */ interface {
+	// Add the given listener.
+	AddListener(listener interface{}, executor Executor)
+
+	// Remove the given listener
+	RemoveListener(listener interface{})
+
+	Len() int
+
+	Clear()
+
+	ForEach(fn interface{}, args ...interface{}) error
+}
+
+type ConnectionStateListenable interface {
+	Listenable /* [T] */
+
+	Add(listener ConnectionStateListener)
+
+	Remove(listener ConnectionStateListener)
+}
+
+type CuratorListenable interface {
+	Listenable /* [T] */
+
+	Add(listener CuratorListener)
+
+	Remove(listener CuratorListener)
+}
+
+type UnhandledErrorListenable interface {
+	Listenable /* [T] */
+
+	Add(listener UnhandledErrorListener)
+
+	Remove(listener UnhandledErrorListener)
+}
+
+type listenerContainer struct {
+	lock      sync.Mutex
+	listeners map[interface{}]Executor
+}
+
+func newListenerContainer() *listenerContainer {
+	return &listenerContainer{
+		listeners: make(map[interface{}]Executor),
+	}
+}
+
+func (c *listenerContainer) AddListener(listener interface{}, executor Executor) {
+	c.lock.Lock()
+
+	c.listeners[listener] = executor
+
+	c.lock.Unlock()
+}
+
+func (c *listenerContainer) RemoveListener(listener interface{}) {
+	c.lock.Lock()
+
+	delete(c.listeners, listener)
+
+	c.lock.Unlock()
+}
+
+func (c *listenerContainer) Len() int {
+	return len(c.listeners)
+}
+
+func (c *listenerContainer) Clear() {
+	c.lock.Lock()
+
+	c.listeners = make(map[interface{}]Executor)
+
+	c.lock.Unlock()
+}
+
+func (c *listenerContainer) Execute(command Runnable) error {
+	return command()
+}
+
+func (c *listenerContainer) ForEach(fn interface{}, args ...interface{}) error {
+	v := reflect.ValueOf(fn)
+
+	if v.Kind() != reflect.Func {
+		return fmt.Errorf("`fn` should be a function, %s", fn)
+	}
+
+	var opts []reflect.Value
+
+	for _, arg := range args {
+		opts = append(opts, reflect.ValueOf(arg))
+	}
+
+	for listener, executor := range c.listeners {
+		if executor == nil {
+			executor = c
+		}
+
+		if err := executor.Execute(func() error {
+			out := v.Call(append([]reflect.Value{reflect.ValueOf(listener)}, opts...))
+
+			if len(out) > 1 {
+				if err, ok := out[0].Interface().(error); ok {
+					return err
+				}
+			}
+
+			return nil
+		}); err != nil {
+			return err
+		}
+	}
+
+	return nil
+}
+
+type connectionStateListenerContainer struct {
+	*listenerContainer
+}
+
+func NewConnectionStateListenerContainer() *connectionStateListenerContainer {
+	return &connectionStateListenerContainer{newListenerContainer()}
+}
+
+func (c *connectionStateListenerContainer) Add(listener ConnectionStateListener) {
+	c.AddListener(listener, nil)
+}
+
+func (c *connectionStateListenerContainer) Remove(listener ConnectionStateListener) {
+	c.RemoveListener(listener)
+}
+
+type curatorListenerContainer struct {
+	*listenerContainer
+}
+
+func NewCuratorListenerContainer() *curatorListenerContainer {
+	return &curatorListenerContainer{newListenerContainer()}
+}
+
+func (c *curatorListenerContainer) Add(listener CuratorListener) {
+	c.AddListener(listener, nil)
+}
+
+func (c *curatorListenerContainer) Remove(listener CuratorListener) {
+	c.RemoveListener(listener)
+}
+
+type unhandledErrorListenerContainer struct {
+	*listenerContainer
+}
+
+func NewUnhandledErrorListenerContainer() *unhandledErrorListenerContainer {
+	return &unhandledErrorListenerContainer{newListenerContainer()}
+}
+
+func (c *unhandledErrorListenerContainer) Add(listener UnhandledErrorListener) {
+	c.AddListener(listener, nil)
+}
+
+func (c *unhandledErrorListenerContainer) Remove(listener UnhandledErrorListener) {
+	c.RemoveListener(listener)
+}